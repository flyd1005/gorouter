package proxy

import (
	"bufio"
	"fmt"
	"io"
	"net"
	"net/http"
	"strconv"
	"strings"
	"time"

	"github.com/cloudfoundry/gorouter/access_log"
	"github.com/cloudfoundry/gorouter/common"
	router_http "github.com/cloudfoundry/gorouter/common/http"
	"github.com/cloudfoundry/gorouter/metrics"
	"github.com/cloudfoundry/gorouter/route"
	"github.com/pivotal-golang/lager"
)

type RequestHandler struct {
	logger    lager.Logger
	reporter  metrics.ProxyReporter
	logrecord *access_log.AccessLogRecord

	request  *http.Request
	response ProxyResponseWriter
}

func NewRequestHandler(request *http.Request, response ProxyResponseWriter, r metrics.ProxyReporter, alr *access_log.AccessLogRecord, logger lager.Logger) RequestHandler {
	setupLogger(request, logger)
	return RequestHandler{
		logger:    logger,
		reporter:  r,
		logrecord: alr,
		request:   request,
		response:  response,
	}
}

func setupLogger(request *http.Request, logger lager.Logger) {
	logger.Info("Request Handler", lager.Data{
		"RemoteAddr":        request.RemoteAddr,
		"Host":              request.Host,
		"Path":              request.URL.Path,
		"X-Forwarded-For":   request.Header["X-Forwarded-For"],
		"X-Forwarded-Proto": request.Header["X-Forwarded-Proto"],
	})

}

func (h *RequestHandler) Logger() lager.Logger {
	return h.logger
}

func (h *RequestHandler) HandleHeartbeat() {
	h.response.Header().Set("Cache-Control", "private, max-age=0")
	h.response.Header().Set("Expires", "0")
	h.logrecord.StatusCode = http.StatusOK
	h.response.WriteHeader(http.StatusOK)
	h.response.Write([]byte("ok\n"))
	h.request.Close = true
}

func (h *RequestHandler) HandleUnsupportedProtocol() {
	// must be hijacked, otherwise no response is sent back
	conn, buf, err := h.hijack()
	if err != nil {
		h.writeStatus(http.StatusBadRequest, "Unsupported protocol")
		return
	}

	h.logrecord.StatusCode = http.StatusBadRequest
	fmt.Fprintf(buf, "HTTP/1.0 400 Bad Request\r\n\r\n")
	buf.Flush()
	conn.Close()
}

func (h *RequestHandler) HandleMissingRoute() {
	h.logger.Info("proxy.endpoint.not-found")

	h.response.Header().Set("X-Cf-RouterError", "unknown_route")
	var message string
<<<<<<< HEAD
	if onlyAllowedHostCharacters(h.request.Host) {
=======
	if ValidHost(h.request.Host) {
>>>>>>> 962dc48b
		message = fmt.Sprintf("Requested route ('%s') does not exist.", h.request.Host)
	} else {
		message = fmt.Sprintf("Requested route does not exist.")
	}
	h.writeStatus(http.StatusNotFound, message)
}

func (h *RequestHandler) HandleBadGateway(err error) {
	h.logger.Error("Error", err)
	h.logger.Info("proxy.endpoint.failed")

	h.response.Header().Set("X-Cf-RouterError", "endpoint_failure")
	h.writeStatus(http.StatusBadGateway, "Registered endpoint failed to handle the request.")
	h.response.Done()
}

func (h *RequestHandler) HandleBadSignature(err error) {
	h.logger.Error("Error", err)
	h.logger.Info("proxy.signature.validation.failed")

	h.writeStatus(http.StatusBadRequest, "Failed to validate Route Service Signature")
	h.response.Done()
}

func (h *RequestHandler) HandleRouteServiceFailure(err error) {
	h.logger.Error("Error", err)
	h.logger.Info("proxy.route-service.failed")

	h.writeStatus(http.StatusInternalServerError, "Route service request failed.")
	h.response.Done()
}

func (h *RequestHandler) HandleUnsupportedRouteService() {
	h.logger.Info("proxy.route-service.unsupported")

	h.response.Header().Set("X-Cf-RouterError", "route_service_unsupported")
	h.writeStatus(http.StatusBadGateway, "Support for route services is disabled.")
	h.response.Done()
}

func (h *RequestHandler) HandleTcpRequest(iter route.EndpointIterator) {
	h.logger.Info("Handle tcp Request", lager.Data{"Upgrade": "tcp"})

	h.logrecord.StatusCode = http.StatusSwitchingProtocols

	err := h.serveTcp(iter)
	if err != nil {
		h.writeStatus(http.StatusBadRequest, "TCP forwarding to endpoint failed.")
	}
}

func (h *RequestHandler) HandleWebSocketRequest(iter route.EndpointIterator) {
	h.logger.Info("Handle websocket Request", lager.Data{"Upgrade": "websocket"})

	h.logrecord.StatusCode = http.StatusSwitchingProtocols

	err := h.serveWebSocket(iter)
	if err != nil {
		h.writeStatus(http.StatusBadRequest, "WebSocket request to endpoint failed.")
	}
}

func (h *RequestHandler) writeStatus(code int, message string) {
	body := fmt.Sprintf("%d %s: %s", code, http.StatusText(code), message)

	h.logger.Info("status ", lager.Data{"body": body})
	h.logrecord.StatusCode = code

	http.Error(h.response, body, code)
	if code > 299 {
		h.response.Header().Del("Connection")
	}
}

func (h *RequestHandler) serveTcp(iter route.EndpointIterator) error {
	var err error
	var connection net.Conn

	client, _, err := h.hijack()
	if err != nil {
		return err
	}

	defer func() {
		client.Close()
		if connection != nil {
			connection.Close()
		}
	}()

	retry := 0
	for {
		endpoint := iter.Next()
		if endpoint == nil {
			h.reporter.CaptureBadGateway(h.request)
			err = noEndpointsAvailable
			h.HandleBadGateway(err)
			return err
		}

		connection, err = net.DialTimeout("tcp", endpoint.CanonicalAddr(), 5*time.Second)
		if err == nil {
			break
		}

		iter.EndpointFailed()

		h.logger.Error("Error", err)
		h.logger.Info("proxy.tcp.failed")

		retry++
		if retry == maxRetries {
			return err
		}
	}

	if connection != nil {
		forwardIO(client, connection)
	}

	return nil
}

func (h *RequestHandler) serveWebSocket(iter route.EndpointIterator) error {
	var err error
	var connection net.Conn

	client, _, err := h.hijack()
	if err != nil {
		return err
	}

	defer func() {
		client.Close()
		if connection != nil {
			connection.Close()
		}
	}()

	retry := 0
	for {
		endpoint := iter.Next()
		if endpoint == nil {
			h.reporter.CaptureBadGateway(h.request)
			err = noEndpointsAvailable
			h.HandleBadGateway(err)
			return err
		}

		connection, err = net.DialTimeout("tcp", endpoint.CanonicalAddr(), 5*time.Second)
		if err == nil {
			h.setupRequest(endpoint)
			break
		}

		iter.EndpointFailed()

		h.logger.Error("Error", err)
		h.logger.Info("proxy.websocket.failed")

		retry++
		if retry == maxRetries {
			return err
		}
	}

	if connection != nil {
		err = h.request.Write(connection)
		if err != nil {
			return err
		}

		forwardIO(client, connection)
	}
	return nil
}

func (h *RequestHandler) setupRequest(endpoint *route.Endpoint) {
	h.setRequestURL(endpoint.CanonicalAddr())
	h.setRequestXForwardedFor()
	setRequestXRequestStart(h.request)
	setRequestXVcapRequestId(h.request, h.logger)
}

func (h *RequestHandler) setRequestURL(addr string) {
	h.request.URL.Scheme = "http"
	h.request.URL.Host = addr
}

func (h *RequestHandler) setRequestXForwardedFor() {
	if clientIP, _, err := net.SplitHostPort(h.request.RemoteAddr); err == nil {
		// If we aren't the first proxy retain prior
		// X-Forwarded-For information as a comma+space
		// separated list and fold multiple headers into one.
		if prior, ok := h.request.Header["X-Forwarded-For"]; ok {
			clientIP = strings.Join(prior, ", ") + ", " + clientIP
		}
		h.request.Header.Set("X-Forwarded-For", clientIP)
	}
}

func setRequestXRequestStart(request *http.Request) {
	if _, ok := request.Header[http.CanonicalHeaderKey("X-Request-Start")]; !ok {
		request.Header.Set("X-Request-Start", strconv.FormatInt(time.Now().UnixNano()/1e6, 10))
	}
}

func setRequestXVcapRequestId(request *http.Request, logger lager.Logger) {
	uuid, err := common.GenerateUUID()
	if err == nil {
		request.Header.Set(router_http.VcapRequestIdHeader, uuid)
		if logger != nil {
			logger.Info("Request ID header", lager.Data{router_http.VcapRequestIdHeader: uuid})
		}
	}
}

func setRequestXCfInstanceId(request *http.Request, endpoint *route.Endpoint) {
	value := endpoint.PrivateInstanceId
	if value == "" {
		value = endpoint.CanonicalAddr()
	}

	request.Header.Set(router_http.CfInstanceIdHeader, value)
}

func (h *RequestHandler) hijack() (client net.Conn, io *bufio.ReadWriter, err error) {
	return h.response.Hijack()
}

func forwardIO(a, b net.Conn) {
	done := make(chan bool, 2)

	copy := func(dst io.Writer, src io.Reader) {
		// don't care about errors here
		io.Copy(dst, src)
		done <- true
	}

	go copy(a, b)
	go copy(b, a)

	<-done
}<|MERGE_RESOLUTION|>--- conflicted
+++ resolved
@@ -81,11 +81,7 @@
 
 	h.response.Header().Set("X-Cf-RouterError", "unknown_route")
 	var message string
-<<<<<<< HEAD
-	if onlyAllowedHostCharacters(h.request.Host) {
-=======
 	if ValidHost(h.request.Host) {
->>>>>>> 962dc48b
 		message = fmt.Sprintf("Requested route ('%s') does not exist.", h.request.Host)
 	} else {
 		message = fmt.Sprintf("Requested route does not exist.")
